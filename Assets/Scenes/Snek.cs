--- conflicted
+++ resolved
@@ -40,10 +40,7 @@
     [SerializeField] GameObject applePrefab;
 
     [SerializeField] float moveInterval;
-<<<<<<< HEAD
-=======
     [SerializeField] float sprintSpeedMult = 1.5f;
->>>>>>> 6c51208a
     [SerializeField] float speedIncrement = 0.2f;
     [SerializeField] int nApplesPerSpeedIncrement = 3;
     [SerializeField] Vector2Int startBlockPosition;
@@ -170,11 +167,7 @@
         }
 
         curMoveDirection = direction;
-<<<<<<< HEAD
-        nextMoveTime += moveInterval / (boardProperties.Speed + netSpeedIncrement);
-=======
         nextMoveTime += moveInterval / (boardProperties.Speed * speedMult + netSpeedIncrement);
->>>>>>> 6c51208a
     }
 
     bool CanEnterCoordinate(Vector2Int coord)
