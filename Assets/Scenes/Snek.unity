--- conflicted
+++ resolved
@@ -519,11 +519,7 @@
   boardProperties: {fileID: 11400000, guid: 79c3800e0efb42e46b20de9cad63b2ca, type: 2}
   blockPrefab: {fileID: 5631815265899956902, guid: ab63530c58b88ce47a67fd996d8918b4, type: 3}
   applePrefab: {fileID: 5631815265899956902, guid: 3ce643320f37ca14a9ef64548a68b698, type: 3}
-<<<<<<< HEAD
-  moveInterval: 0.7
-=======
   moveInterval: 0.6
->>>>>>> f3dd76da
   startBlockPosition: {x: -2, y: 0}
   startApplePosition: {x: 2, y: 0}
 --- !u!4 &787781051
